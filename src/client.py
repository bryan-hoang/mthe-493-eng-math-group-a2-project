from axon import config, discovery, client
from common import TwoNN, set_parameters, get_accuracy
<<<<<<< HEAD
# FIXME(bryan-hoang): Remove tensorflow dependency for dataset.
from keras.datasets import mnist
=======
from torchvision.datasets import MNIST
import torchvision.transforms as transforms
>>>>>>> 3a304fa3
import time
import asyncio, torch

num_global_cycles = 10
nb_ip = None
BATCH_SIZE = 32

device = 'cpu'
if torch.cuda.is_available(): device = 'cuda:0'

# importing data
<<<<<<< HEAD
# FIXME(bryan-hoang): Remove tensorflow dependency for dataset.
raw_data = mnist.load_data()
=======
test_transform = train_transform = transforms.Compose([transforms.ToTensor()])
train_set = MNIST('./data', train=True, download=True, transform=train_transform)
test_set = MNIST('./data', train=False, download=True, transform=test_transform)
>>>>>>> 3a304fa3

x_train_raw, y_train_raw= map(list, zip(*train_set))
x_test_raw, y_test_raw= map(list, zip(*test_set))

# formatting data
x_train = torch.cat(x_train_raw).reshape([-1,784])
x_test = torch.cat(x_test_raw).reshape([-1,784])

y_train = torch.tensor(y_train_raw, dtype=torch.long)
y_test = torch.tensor(y_test_raw, dtype=torch.long)

# defines the central model, as well as the criterion
net = TwoNN().to(device)
criterion = torch.nn.CrossEntropyLoss()

# this function aggregates parameters from workers
def aggregate_parameters(param_list, weights):

	num_clients = len(param_list)
	avg_params = []

	for i, params in enumerate(param_list):

		if (i == 0):
			for p in params:
				avg_params.append(p.clone()*weights[i])

		else:
			for j, p in enumerate(params):
				avg_params[j].data += p.data*weights[i]

	return avg_params

# gets the accuracy and loss of a neural net on testing data
def val_evaluation(net, x_test, y_test):

	num_test_batches = x_test.shape[0]//BATCH_SIZE

	loss = 0
	acc = 0

	net = net.to(device)

	for batch_number in range(num_test_batches):
		x_batch = x_test[BATCH_SIZE*batch_number : BATCH_SIZE*(batch_number+1)].to(device)
		y_batch = y_test[BATCH_SIZE*batch_number : BATCH_SIZE*(batch_number+1)].to(device)

		y_hat = net.forward(x_batch)

		loss += criterion(y_hat, y_batch).item()
		acc += get_accuracy(y_hat, y_batch).item()

	# normalizing the loss and accuracy
	loss = loss/num_test_batches
	acc = acc/num_test_batches

	return loss, acc

async def main():
	global nb_ip

	# grabs notice board ip for discovery use
	axon_local_ips = await discovery.broadcast_discovery(num_hosts=1, port=config.comms_config.notice_board_port)

	nb_ip = axon_local_ips.pop()

	# starts the RVL
	await client.start_client()

	# find and connect to workers
	worker_ips = discovery.get_ips(ip=nb_ip)

	# instantiates remote worker objects, with which we can call rpcs on each worker
	workers = [client.RemoteWorker(ip) for ip in worker_ips]

	print('setting worker wages')

	# Hardcode experiments for wages and max price, both normalized per batch
	job_max_price_per_batch = 10
	wages_per_batch = [5]
	paid_out_for_job = [0]

	# set wages in each worker
	minwage_coros = []
	for index, w in enumerate(workers):
		minwage_coros.append(w.rpcs.set_minimum_wage(wages_per_batch[index]))

	await asyncio.gather(*minwage_coros)

	print('benchmarking workers')

	# start benchmarks in each worker
	benchmark_coros = []
	for w in workers:
		benchmark_coros.append(w.rpcs.benchmark(1000))

	# wait for each worker to finish their benchmark
	benchmark_scores = await asyncio.gather(*benchmark_coros)

	print('sending data to workers')

	# calculates the number of data batches each worker should be assigned
	total_batches = 6000//BATCH_SIZE
	normalizing_factor = total_batches/sum(benchmark_scores)
	data_allocation = [round(normalizing_factor*b) for b in benchmark_scores]

	# assigns data to each worker
	data_allocation_coros = []
	for index, w in enumerate(workers):
		num_batches = data_allocation[index]

		# FUTURE REFERENCE - Additional optimization code will go here
		if wages_per_batch[index] < job_max_price_per_batch:
			# If wage is acceptable, assign the appropriate number of batches and charge the "wallet"
			# gets a bunch of random indices of data samples
			indices = torch.randperm(x_train.shape[0])[0: num_batches*BATCH_SIZE]
			paid_out_for_job[index] = wages_per_batch[index]*num_batches
		else:
			# If wage is too much, do not assign any data
			indices = torch.randperm(x_train.shape[0])[0: 0]

		x_data = x_train[indices]
		y_data = y_train[indices]

		data_allocation_coros.append(w.rpcs.set_training_data(x_data, y_data))

	# waits for data to be sent to workers
	await asyncio.gather(*data_allocation_coros)

	# evaluate parameters
	loss, acc = val_evaluation(net, x_test, y_test)
	print('network loss and validation prior to training:', loss, acc)

	start_time = time.time()

	for i in range(num_global_cycles):
		print('training index:', i, 'out of', num_global_cycles)

		# some workers don't have a GPU and the device that a tensor is on will be serialized, so we've gotta move the network to CPU before transmitting parameters to worker
		net.to('cpu')

		# local updates
		local_update_coros = []
		for w in workers:
			local_update_coros.append(w.rpcs.local_update(list(net.parameters())))

		# waits for local updates to complete
		worker_params = await asyncio.gather(*local_update_coros)

		net.to(device)

		# aggregates parameters
		weights = [d/sum(data_allocation) for d in data_allocation]
		new_params = aggregate_parameters(worker_params, weights)

		# sets the central model to the new parameters
		set_parameters(net, new_params)

		# evaluate new parameters
		loss, acc = val_evaluation(net, x_test, y_test)
		print('network loss and validation:', loss, acc)

	elapsed_time = time.time() - start_time

	timing_logs_coros = []
	for w in workers:
		timing_logs_coros.append(w.rpcs.return_and_clear_timing_logs())

	# wait for timing logs to be returned from each worker
	timing_logs = await asyncio.gather(*timing_logs_coros)

	for index, log in enumerate(timing_logs):
		print('worker ' + str(index) + ' computed ' + str(len(log)) + ' batches in ' + str(sum(log)) + 's')
	print('total elapsed time for job completion ' + str(elapsed_time))
	for index, pay in enumerate(paid_out_for_job):
		print('worker ' + str(index) + ' was payed ' + str(pay) + ' for computing ' + str(pay//wages_per_batch[index]) + ' batches')
	print("total paid out: " + str(sum(paid_out_for_job)))

if (__name__ == '__main__'):
	asyncio.run(main())<|MERGE_RESOLUTION|>--- conflicted
+++ resolved
@@ -1,12 +1,7 @@
 from axon import config, discovery, client
 from common import TwoNN, set_parameters, get_accuracy
-<<<<<<< HEAD
-# FIXME(bryan-hoang): Remove tensorflow dependency for dataset.
-from keras.datasets import mnist
-=======
 from torchvision.datasets import MNIST
 import torchvision.transforms as transforms
->>>>>>> 3a304fa3
 import time
 import asyncio, torch
 
@@ -18,14 +13,9 @@
 if torch.cuda.is_available(): device = 'cuda:0'
 
 # importing data
-<<<<<<< HEAD
-# FIXME(bryan-hoang): Remove tensorflow dependency for dataset.
-raw_data = mnist.load_data()
-=======
 test_transform = train_transform = transforms.Compose([transforms.ToTensor()])
 train_set = MNIST('./data', train=True, download=True, transform=train_transform)
 test_set = MNIST('./data', train=False, download=True, transform=test_transform)
->>>>>>> 3a304fa3
 
 x_train_raw, y_train_raw= map(list, zip(*train_set))
 x_test_raw, y_test_raw= map(list, zip(*test_set))
