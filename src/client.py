--- conflicted
+++ resolved
@@ -1,18 +1,13 @@
 import asyncio
 import random
-<<<<<<< HEAD
 import time
-from math import ceil
+from math import ceil, floor
 from typing import List
 
 import torch
 from axon import client, config, discovery
 from torchvision import transforms
 from torchvision.datasets import MNIST
-=======
-from typing import List
-from math import ceil, floor
->>>>>>> a878d860
 
 from common import TwoNN, get_accuracy, set_parameters
 from data_assignment.assign import assign_work
@@ -33,12 +28,8 @@
 )
 
 nb_ip = None
-<<<<<<< HEAD
-=======
-BATCH_SIZE = 32
 MAX_TIME = 800
 NUM_BENCHMARK = 500
->>>>>>> a878d860
 
 device = get_env_device()
 
@@ -90,8 +81,6 @@
     acc = 0
 
     net = net.to(device)
-
-<<<<<<< HEAD
     for batch_number in range(num_test_batches):
         x_batch = x_test[
             BATCH_SIZE * batch_number : BATCH_SIZE * (batch_number + 1)
@@ -99,18 +88,10 @@
         y_batch = y_test[
             BATCH_SIZE * batch_number : BATCH_SIZE * (batch_number + 1)
         ].to(device)
-
         y_hat = net.forward(x_batch)
 
         loss += criterion(y_hat, y_batch).item()
         acc += get_accuracy(y_hat, y_batch).item()
-=======
-	net = net.to(device)
-	for batch_number in range(num_test_batches):
-		x_batch = x_test[BATCH_SIZE*batch_number : BATCH_SIZE*(batch_number+1)].to(device)
-		y_batch = y_test[BATCH_SIZE*batch_number : BATCH_SIZE*(batch_number+1)].to(device)
-		y_hat = net.forward(x_batch)
->>>>>>> a878d860
 
     # normalizing the loss and accuracy
     loss = loss / num_test_batches
@@ -142,56 +123,33 @@
     # instantiates remote worker objects, with which we can call rpcs on each worker
     axon_workers = [client.RemoteWorker(ip) for ip in worker_ips]
 
-<<<<<<< HEAD
     print("benchmarking workers")
-=======
-	# start benchmarks in each worker
-	benchmark_coros = []
-	for w in axon_workers:
-		benchmark_coros.append(w.rpcs.benchmark(NUM_BENCHMARK))
->>>>>>> a878d860
-
     # start benchmarks in each worker
     benchmark_coros = []
     for w in axon_workers:
-        benchmark_coros.append(w.rpcs.benchmark(1000))
-
-<<<<<<< HEAD
+        benchmark_coros.append(w.rpcs.benchmark(NUM_BENCHMARK))
+
     # wait for each worker to finish their benchmark
     benchmark_scores = await asyncio.gather(*benchmark_coros)
-=======
-	# calculates the number of data batches each worker should be assigned
-	# total_batches = (x_train.shape[0]//num_global_cycles)//BATCH_SIZE
-	# total_batches = 6000//BATCH_SIZE
-	s_max_batches = [floor(MAX_TIME*b) for b in benchmark_scores]
->>>>>>> a878d860
+    # calculates the number of data batches each worker should be assigned
+    # total_batches = (x_train.shape[0]//num_global_cycles)//BATCH_SIZE
+    # total_batches = 6000//BATCH_SIZE
+    s_max_batches = [floor(MAX_TIME * b) for b in benchmark_scores]
 
     # calculates the number of data batches each worker should be assigned
     total_batches = 6000 // BATCH_SIZE
     normalizing_factor = total_batches / sum(benchmark_scores)
     data_allocation = [round(normalizing_factor * b) for b in benchmark_scores]
 
-<<<<<<< HEAD
     workers: List[Worker] = []
     for i, w in enumerate(axon_workers):
         ip = worker_ips[i]
-        s_max = data_allocation[i]
+        s_max = s_max_batches[i] * BATCH_SIZE
         # get random wage between 1 and 20 (inclusive)
         # TODO: Set this to something deterministic/repeatable
         wage = random.randint(1, 20)
         new_worker = Worker(s_max, wage, ip, w, BATCH_SIZE)
         workers.append(new_worker)
-=======
-	workers: List[Worker] = []
-	for i, w in enumerate(axon_workers):
-		ip = worker_ips[i]
-		s_max = s_max_batches[i] * BATCH_SIZE
-		# get random wage between 1 and 20 (inclusive)
-		# TODO: Set this to something deterministic/repeatable
-		wage = random.randint(1, 20)
-		new_worker = Worker(s_max, wage, ip, w, BATCH_SIZE)
-		workers.append(new_worker)
->>>>>>> a878d860
 
     print("setting worker wages")
 
@@ -223,9 +181,12 @@
         for w in workers:
             if w.id in employed_workers:
                 # TODO: for Jack: ...and this is where we extract the actual training dataset from the global dataset + assigned_work
-<<<<<<< HEAD
+                # idxs = torch.randperm(x_train.shape[0])[0:w.num_assigned]
+                # x_data = x_train[idxs]
+                # y_data = y_train[idxs]
                 x_data = x_train[w.assigned_work]
                 y_data = y_train[w.assigned_work]
+
                 allocations_pending.append(
                     w.axon_worker_ref.rpcs.set_training_data(x_data, y_data)
                 )
@@ -242,6 +203,12 @@
 
     await asyncio.gather(*allocations_pending)
 
+    # calc total number of samples assignefd
+    # total_batches = sum(map(lambda w: w.num_assigned // BATCH_SIZE, workers))
+    total_batches = x_train.shape[0] // BATCH_SIZE
+    normalizing_factor = total_batches / sum(benchmark_scores)
+    data_allocation = [round(normalizing_factor * b) for b in benchmark_scores]
+
     # evaluate parameters
     loss, acc = val_evaluation(net, x_test, y_test)
     print("network loss and validation prior to training:", loss, acc)
@@ -311,82 +278,4 @@
 
 
 if __name__ == "__main__":
-    asyncio.run(main())
-=======
-				#idxs = torch.randperm(x_train.shape[0])[0:w.num_assigned]
-				#x_data = x_train[idxs]
-				#y_data = y_train[idxs]
-				x_data = x_train[w.assigned_work]
-				y_data = y_train[w.assigned_work]
-
-				allocations_pending.append(w.axon_worker_ref.rpcs.set_training_data(x_data, y_data))
-	except (InsufficientWorkersError, InsufficientCapacityError, InsufficientDataError, InfeasibleWorkerCapacityError, AssignmentError, ValueError) as e:
-		print("Infeasible")
-		raise(e)
-
-	await asyncio.gather(*allocations_pending)
-
-	# calc total number of samples assignefd
-	#total_batches = sum(map(lambda w: w.num_assigned // BATCH_SIZE, workers))
-	total_batches = x_train.shape[0]//BATCH_SIZE
-	normalizing_factor = total_batches/sum(benchmark_scores)
-	data_allocation = [round(normalizing_factor*b) for b in benchmark_scores]
-
-	# evaluate parameters
-	loss, acc = val_evaluation(net, x_test, y_test)
-	print('network loss and validation prior to training:', loss, acc)
-
-	start_time = time.time()
-
-	for i in range(num_global_cycles):
-		print('training index:', i, 'out of', num_global_cycles)
-
-		# some workers don't have a GPU and the device that a tensor is on will be serialized, so we've gotta move the network to CPU before transmitting parameters to worker
-		net.to('cpu')
-
-		# local updates
-		local_update_coros = []
-		for w in workers:
-			local_update_coros.append(w.axon_worker_ref.rpcs.local_update(list(net.parameters())))
-
-		# waits for local updates to complete
-		worker_params = await asyncio.gather(*local_update_coros)
-
-		net.to(device)
-
-		# aggregates parameters
-		weights = [d/sum(data_allocation) for d in data_allocation]
-		new_params = aggregate_parameters(worker_params, weights)
-
-		# sets the central model to the new parameters
-		set_parameters(net, new_params)
-
-		# evaluate new parameters
-		loss, acc = val_evaluation(net, x_test, y_test)
-		print('network loss and validation:', loss, acc)
-
-	elapsed_time = time.time() - start_time
-
-	timing_logs_coros = []
-	for w in workers:
-		timing_logs_coros.append(w.axon_worker_ref.rpcs.return_and_clear_timing_logs())
-
-	# wait for timing logs to be returned from each worker
-	timing_logs = await asyncio.gather(*timing_logs_coros)
-
-	# Worker model computes total cost as w.cost = ceil(w.num_assigned / w.batch_size) * w.c
-	total_cost = sum(map(lambda w: w.cost, workers))
-
-	# TODO: This should maybe be change to reference worker.id instead of the index (async evaluation might resolve in any order?)
-	for index, log in enumerate(timing_logs):
-		print('worker ' + str(index) + ' computed ' + str(len(log)) + ' batches in ' + str(sum(log)) + 's')
-	print('total elapsed time for job completion ' + str(elapsed_time))
-	for w in workers:
-		template = "Worker {} assigned {} samples (= {} batches); total worker fee: {}"
-		msg = template.format(w.id, w.num_assigned, ceil(w.num_assigned / w.batch_size), w.cost)
-		print(msg)
-	print("Total fee: " + str(total_cost))
-
-if __name__ == '__main__':
-	asyncio.run(main())
->>>>>>> a878d860
+    asyncio.run(main())